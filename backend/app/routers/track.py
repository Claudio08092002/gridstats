import json
import os
<<<<<<< HEAD
import time
from typing import Any, Dict, List, Tuple
=======
import re
import threading
import time
from pathlib import Path
from typing import Any, Dict, List
>>>>>>> 585c315a

import fastf1
import numpy as np
import pandas as pd
from fastapi import APIRouter, HTTPException
from fastf1.ergast import Ergast, interface as ergast_interface

from app.services.cache_utils import get_cache_dir

# Ensure FastF1 cache is enabled (reuses same location as other routers)
default_cache = "C:/Users/claud/.fastf1_cache" if os.name == "nt" else "/data/fastf1_cache"
cache_dir = os.getenv("FASTF1_CACHE", default_cache)
os.makedirs(cache_dir, exist_ok=True)
fastf1.Cache.enable_cache(cache_dir)

router = APIRouter(prefix="/f1", tags=["fastf1-tracks"])

<<<<<<< HEAD
# --- In-memory caches -------------------------------------------------------
# Track list cache (keyed only by years range logic embedded here) could be added later.
# Track map cache: (year, round_number) -> {"data": payload, "ts": epoch_seconds}
_TRACK_MAP_CACHE: dict[Tuple[int, int], Dict[str, Any]] = {}
_TRACK_MAP_TTL_SECONDS = int(os.getenv("TRACK_MAP_CACHE_TTL", "43200"))  # 12h default
_TRACK_MAP_MAX_ITEMS = int(os.getenv("TRACK_MAP_CACHE_MAX", "200"))

def _track_map_cache_get(year: int, rnd: int) -> Dict[str, Any] | None:
    entry = _TRACK_MAP_CACHE.get((year, rnd))
    if not entry:
        return None
    ts = entry.get("ts")
    if isinstance(ts, (int, float)) and (time.time() - float(ts) <= _TRACK_MAP_TTL_SECONDS):
        return entry.get("data")  # type: ignore
    # stale -> delete
    _TRACK_MAP_CACHE.pop((year, rnd), None)
    return None

def _track_map_cache_put(year: int, rnd: int, data: Dict[str, Any]) -> None:
    # Simple size cap (FIFO-ish) to avoid unbounded growth
    if len(_TRACK_MAP_CACHE) >= _TRACK_MAP_MAX_ITEMS:
        # remove oldest by ts
        oldest_key = None
        oldest_ts = 1e18
        for k, v in _TRACK_MAP_CACHE.items():
            ts = v.get("ts", time.time())
            if ts < oldest_ts:
                oldest_ts = ts
                oldest_key = k
        if oldest_key is not None:
            _TRACK_MAP_CACHE.pop(oldest_key, None)
    _TRACK_MAP_CACHE[(year, rnd)] = {"data": data, "ts": time.time()}

=======
# Simple in-process cache for track list to avoid repeated schedule scans on cold start
_TRACK_CACHE: dict[str, Any] | None = None
_TRACK_CACHE_YEARS: str | None = None
_TRACK_CACHE_LOCK = threading.Lock()
_TRACK_CACHE_BUILDERS: dict[str, threading.Thread] = {}
TRACK_CACHE_TTL_SECONDS = int(os.getenv("TRACK_CACHE_TTL_SECONDS", "86400"))
TRACK_CACHE_DIR = get_cache_dir(__file__)
>>>>>>> 585c315a

ERGAST_BASE_URL = os.getenv("ERGAST_BASE_URL", "https://api.jolpi.ca/ergast/f1")
ergast_interface.BASE_URL = ERGAST_BASE_URL



def _tracks_cache_path(years_env: str) -> Path:
    slug = re.sub(r"[^0-9A-Za-z]+", "_", years_env) or "default"
    return TRACK_CACHE_DIR / f"tracks_{slug}.json"


def _load_tracks_from_disk(years_env: str) -> dict[str, Any] | None:
    path = _tracks_cache_path(years_env)
    if not path.exists():
        return None
    try:
        payload = json.loads(path.read_text(encoding="utf-8"))
    except Exception:
        return None
    if not isinstance(payload, dict):
        return None
    return payload


def _save_tracks_to_disk(years_env: str, payload: dict[str, Any]) -> None:
    path = _tracks_cache_path(years_env)
    path.write_text(json.dumps(payload, ensure_ascii=False), encoding="utf-8")


def _cache_is_fresh(cache: dict[str, Any]) -> bool:
    if TRACK_CACHE_TTL_SECONDS <= 0:
        return True
    ts = cache.get("cached_at")
    if not isinstance(ts, (int, float)):
        return False
    return (time.time() - ts) <= TRACK_CACHE_TTL_SECONDS


def _parse_years(years_env: str) -> list[int]:
    years: list[int] = []
    try:
        if "," in years_env:
            years = [int(p) for p in years_env.split(",") if p.strip().isdigit()]
        elif "-" in years_env:
            a, b = years_env.split("-", 1)
            ya, yb = int(a), int(b)
            if ya > yb:
                ya, yb = yb, ya
            years = list(range(ya, yb + 1))
        elif years_env:
            years = [int(years_env)]
    except Exception:
        years = []
    if not years:
        years = list(range(2022, 2026))
    years = [y for y in years if 2000 <= y <= 2100]
    if not years:
        years = [2024]
    return years


def _build_track_items(years: list[int]) -> List[Dict[str, Any]]:
    seen_keys: dict[str, Dict[str, Any]] = {}
    for year in years:
        try:
            schedule = fastf1.get_event_schedule(year, include_testing=False)
        except Exception:
            continue
        if schedule is None or schedule.empty:
            continue
        for _, ev in schedule.iterrows():
            rnd = ev.get("RoundNumber")
            if pd.isna(rnd):
                continue
            try:
                rnd_int = int(rnd)
            except Exception:
                continue
            if rnd_int <= 0:
                continue
            circuit = _safe_str(ev.get("CircuitShortName")) or _safe_str(ev.get("Location"))
            country = _safe_str(ev.get("Country"))
            if not circuit and not country:
                key = f"{year}-{rnd_int}"
            else:
                key = f"{circuit}|{country}".strip('|')
            display_name = circuit or (_safe_str(ev.get("EventName")) or key)
            prev = seen_keys.get(key)
            if not prev or year > int(prev.get("year", 0)) or (year == int(prev.get("year", 0)) and rnd_int > int(prev.get("round", 0))):
                seen_keys[key] = {
                    "key": key,
                    "name": display_name,
                    "year": year,
                    "round": rnd_int,
                    "country": country,
                    "location": _safe_str(ev.get("Location")),
                }
    items = list(seen_keys.values())
    items.sort(key=lambda x: (x.get("name") or ""))
    return items


def _background_refresh(years_env: str, years: list[int]) -> None:
    try:
        items = _build_track_items(years)
    except Exception:
        return
    cache = {"items": items, "cached_at": time.time()}
    with TRACK_CACHE_LOCK:
        global _TRACK_CACHE, _TRACK_CACHE_YEARS
        _TRACK_CACHE = cache
        _TRACK_CACHE_YEARS = years_env
        try:
            _save_tracks_to_disk(years_env, cache)
        except Exception:
            pass


def _trigger_async_refresh(years_env: str, years: list[int]) -> None:
    with TRACK_CACHE_LOCK:
        existing = _TRACK_CACHE_BUILDERS.get(years_env)
        if existing and existing.is_alive():
            return
        thread = threading.Thread(target=_background_refresh, args=(years_env, years), daemon=True)
        _TRACK_CACHE_BUILDERS[years_env] = thread
        thread.start()

def _safe_str(val: Any) -> str:
    return "" if val is None or (isinstance(val, float) and pd.isna(val)) else str(val)


def _ergast_to_dataframe(resp: Any) -> pd.DataFrame | None:
    if resp is None:
        return None
    if isinstance(resp, pd.DataFrame):
        return resp
    content = getattr(resp, "content", None)
    if not content:
        return None
    frames: list[pd.DataFrame] = []
    for item in content:
        if item is None:
            continue
        if isinstance(item, pd.DataFrame):
            frames.append(item)
        else:
            try:
                frames.append(pd.DataFrame(item))
            except Exception:
                continue
    if not frames:
        return None
    if len(frames) == 1:
        return frames[0].copy()
    return pd.concat(frames, ignore_index=True, copy=False)


@router.get("/tracks")
def list_tracks() -> List[Dict[str, Any]]:
    """Return a unique list of tracks for configured seasons.

    Environment variable FASTF1_TRACK_YEARS can be like:
      - "2019-2025" (inclusive range)
      - "2022" (single year)
      - "2018,2020,2024" (comma separated list)
    Fallback default: 2022-2025.
    Cached in-memory and persisted to disk until refresh or process restart.
    """
    global _TRACK_CACHE, _TRACK_CACHE_YEARS
    years_env = os.getenv("FASTF1_TRACK_YEARS", "2022-2025").strip()
    years = _parse_years(years_env)

    cache = None
    if _TRACK_CACHE is not None and _TRACK_CACHE_YEARS == years_env:
        cache = _TRACK_CACHE
    else:
        cache = _load_tracks_from_disk(years_env)
        if cache:
            _TRACK_CACHE = cache
            _TRACK_CACHE_YEARS = years_env

    if cache:
        if not _cache_is_fresh(cache):
            _trigger_async_refresh(years_env, years)
        return list(cache.get("items", []))

    try:
        items = _build_track_items(years)
    except Exception as exc:
        disk_cache = _load_tracks_from_disk(years_env)
        if disk_cache:
            _TRACK_CACHE = disk_cache
            _TRACK_CACHE_YEARS = years_env
            return list(disk_cache.get("items", []))
        raise HTTPException(status_code=503, detail="Track list unavailable") from exc

    cache = {"items": items, "cached_at": time.time()}
    _TRACK_CACHE = cache
    _TRACK_CACHE_YEARS = years_env
    try:
        _save_tracks_to_disk(years_env, cache)
    except Exception:
        pass

    return items


@router.get("/trackmap/{year}/{round_number}")
def get_track_map(year: int, round_number: int) -> Dict[str, Any]:
    """Build a simple track map for the selected event.

    Returns a TrackMap-like structure: { track: [{x,y,distance}], corners: [] }
    Corners are left empty for now; can be enhanced later if circuit data is available.
    """
    # Serve from cache first
    cached = _track_map_cache_get(year, round_number)
    if cached is not None:
        return cached
    def _rotate(xy: list[float] | tuple[float, float], *, angle: float) -> list[float]:
        # Rotation matrix [[cos, sin], [-sin, cos]] used in the example
        c = float(np.cos(angle))
        s = float(np.sin(angle))
        x, y = float(xy[0]), float(xy[1])
        return [x * c + y * s, -x * s + y * c]

    def _build_from_session(ses) -> Dict[str, Any] | None:
        try:
            try:
                ci = ses.get_circuit_info()
            except Exception:
                ci = None

            if ci is None:
                try:
                    ses.load(laps=False, telemetry=False, weather=False, messages=False)
                    ci = ses.get_circuit_info()
                except Exception:
                    ci = None

            if ci is None:
                return None

            try:
                track_angle = float(getattr(ci, "rotation", 0.0)) / 180.0 * float(np.pi)
            except Exception:
                track_angle = 0.0

            center = None
            for attr in ("centerline", "center_line", "center"):
                try:
                    df = getattr(ci, attr)
                    if isinstance(df, pd.DataFrame) and not df.empty:
                        center = df
                        break
                except Exception:
                    pass
            if center is None and hasattr(ci, "get_centerline"):
                try:
                    df = ci.get_centerline()
                    if isinstance(df, pd.DataFrame) and not df.empty:
                        center = df
                except Exception:
                    center = None

            if center is None or not {"X", "Y"}.issubset(set(center.columns)):
                return None

            cdf = center.copy()
            if "Distance" not in cdf.columns:
                dx = (cdf["X"].diff()**2 + cdf["Y"].diff()**2) ** 0.5
                cdf["Distance"] = dx.fillna(0).cumsum()

            track: List[Dict[str, Any]] = []
            zs = cdf["Z"] if "Z" in cdf.columns else pd.Series([None] * len(cdf))
            for x, y, z, d in zip(cdf["X"], cdf["Y"], zs, cdf["Distance"]):
                if pd.notna(x) and pd.notna(y):
                    rx, ry = _rotate([float(x), float(y)], angle=track_angle)
                    item = {"x": rx, "y": ry, "distance": float(d)}
                    if z is not None and not (isinstance(z, float) and pd.isna(z)):
                        try:
                            item["z"] = float(z)
                        except Exception:
                            pass
                    track.append(item)

            corners_out: List[Dict[str, Any]] = []
            corners_df = None
            try:
                df = getattr(ci, "corners")
                if isinstance(df, pd.DataFrame) and not df.empty:
                    corners_df = df
            except Exception:
                corners_df = None
            if corners_df is not None and not corners_df.empty:
                offset_vector = [500.0, 0.0]
                for _, corner in corners_df.iterrows():
                    try:
                        num = corner.get("Number")
                        letter = corner.get("Letter") if "Letter" in corners_df.columns else ""
                        angle_deg = float(corner.get("Angle")) if "Angle" in corners_df.columns and pd.notna(corner.get("Angle")) else 0.0
                        cx = float(corner.get("X"))
                        cy = float(corner.get("Y"))
                        name_val = corner.get("Name") if "Name" in corners_df.columns else corner.get("Description")
                        corner_name = _safe_str(name_val)
                        offset_angle = angle_deg / 180.0 * float(np.pi)
                        offx, offy = _rotate(offset_vector, angle=offset_angle)
                        text_x = cx + offx
                        text_y = cy + offy
                        tx, ty = _rotate([text_x, text_y], angle=track_angle)
                        px, py = _rotate([cx, cy], angle=track_angle)
                        cnum = f"{int(num)}{str(letter) if letter is not None and not pd.isna(letter) else ''}" if num is not None and pd.notna(num) else ""
                        corners_out.append({
                            "corner_number": cnum,
                            "corner_name": corner_name,
                            "text_position": [tx, ty],
                            "track_position": [px, py]
                        })
                    except Exception:
                        continue

            return {"track": track, "corners": corners_out}
        except Exception:
            return None

    # Try a few sessions in order of preference for the requested event
    def _extract_event_meta(sess, default_year: int, default_round: int) -> tuple[int, int]:
        event = getattr(sess, "event", None)
        src_year = default_year
        src_round = default_round
        if event is not None:
            try:
                src_year = int(getattr(event, "year", default_year) or default_year)
            except Exception:
                src_year = default_year
            round_candidate = getattr(event, "RoundNumber", None) or getattr(event, "round", None)
            if round_candidate is not None and not pd.isna(round_candidate):
                try:
                    src_round = int(round_candidate)
                except Exception:
                    src_round = default_round
        return src_year, src_round

    def _try_event(y: int, r: int, names: List[str] | None = None) -> tuple[Dict[str, Any], int, int] | None:
        codes = ("R", "Q", "S", "FP3", "FP2", "FP1")
        # Try by candidate venue names first (e.g., "Silverstone", "Hungary", "Hungarian Grand Prix")
        if names:
            for code in codes:
                for nm in names:
                    if not nm:
                        continue
                    try:
                        ses_local = fastf1.get_session(y, nm, code)
                        res_local = _build_from_session(ses_local)
                        if res_local:
                            src_year, src_round = _extract_event_meta(ses_local, y, r)
                            return res_local, src_year, src_round
                    except Exception:
                        continue
        # Fallback to round number
        for code in codes:
            try:
                ses_local = fastf1.get_session(y, r, code)
                res_local = _build_from_session(ses_local)
                if res_local:
                    src_year, src_round = _extract_event_meta(ses_local, y, r)
                    return res_local, src_year, src_round
            except Exception:
                continue
        return None

    def _get_race_winner(y: int, r: int, names: List[str] | None = None) -> Dict[str, Any] | None:
        if r is None or pd.isna(r):
            return None
        try:
            ergast = Ergast()
            resp = ergast.get_race_results(season=int(y), round=int(r))
        except Exception:
            resp = None
        df = _ergast_to_dataframe(resp)
        if df is None or df.empty:
            return None

        df = df.copy()
        winner_row = None
        if "position" in df.columns:
            df["position"] = pd.to_numeric(df["position"], errors="coerce")
            pos_match = df[df["position"] == 1]
            if pos_match is not None and not pos_match.empty:
                winner_row = pos_match.iloc[0]
        if winner_row is None:
            winner_row = df.iloc[0]

        given = _safe_str(winner_row.get("driverGivenName"))
        family = _safe_str(winner_row.get("driverFamilyName"))
        driver = " ".join(part for part in [given, family] if part).strip()
        if not driver:
            driver = _safe_str(winner_row.get("driverFullName")) or _safe_str(winner_row.get("driverSurname")) or _safe_str(winner_row.get("driverId"))

        team = _safe_str(winner_row.get("constructorName")) or _safe_str(winner_row.get("ConstructorName"))
        code = _safe_str(winner_row.get("driverCode")) or _safe_str(winner_row.get("driverId"))
        event_name = _safe_str(winner_row.get("raceName"))
        if not event_name and names:
            event_name = next((nm for nm in names if nm), "")

        try:
            year_val = int(winner_row.get("season", y))
        except Exception:
            year_val = y
        try:
            round_val = int(winner_row.get("round", r))
        except Exception:
            round_val = r

        return {
            "year": year_val,
            "round": round_val,
            "driver": driver or code,
            "team": team,
            "code": code,
            "event": event_name,
        }

    # Build candidate names for this round (venue/circuit/event), improves odds vs round number only
    name_candidates: List[str] = []
    try:
        sched_now = fastf1.get_event_schedule(year, include_testing=False)
        if sched_now is not None and not sched_now.empty:
            ev_now = sched_now.loc[sched_now['RoundNumber'] == round_number]
            if ev_now is not None and not ev_now.empty:
                ev_now = ev_now.iloc[0]
                for col in ("CircuitShortName", "Location", "EventName", "OfficialEventName"):
                    val = _safe_str(ev_now.get(col))
                    if val:
                        name_candidates.append(val)
    except Exception:
        pass

    result_tuple = _try_event(year, round_number, name_candidates)
    winner_names: List[str] = list(name_candidates)
    source_year = year
    source_round = round_number

    if not result_tuple:
        # Fall back: find the same circuit in other years and try again
        try:
            sched = fastf1.get_event_schedule(year, include_testing=False)
            ev = None
            if sched is not None and not sched.empty:
                ev = sched.loc[sched['RoundNumber'] == round_number]
                if ev is not None and not ev.empty:
                    ev = ev.iloc[0]
        except Exception:
            ev = None

        if ev is not None:
            # Build multiple keys for robust matching across seasons
            circuit = _safe_str(ev.get("CircuitShortName")) or _safe_str(ev.get("Location"))
            country = _safe_str(ev.get("Country"))
            location = _safe_str(ev.get("Location"))
            event_name = _safe_str(ev.get("EventName"))
            keys_target = {
                f"{circuit}|{country}".strip('|'),
                f"{location}|{country}".strip('|'),
                event_name
            }

            for y in range(2025, 2017, -1):
                try:
                    sched_y = fastf1.get_event_schedule(y, include_testing=False)
                except Exception:
                    continue
                if sched_y is None or sched_y.empty:
                    continue
                for _, e2 in sched_y.iterrows():
                    r2 = e2.get("RoundNumber")
                    if pd.isna(r2) or int(r2) <= 0:
                        continue
                    r2 = int(r2)
                    circ2 = _safe_str(e2.get("CircuitShortName")) or _safe_str(e2.get("Location"))
                    ctry2 = _safe_str(e2.get("Country"))
                    loc2 = _safe_str(e2.get("Location"))
                    evn2 = _safe_str(e2.get("EventName"))
                    keys_candidate = {
                        f"{circ2}|{ctry2}".strip('|'),
                        f"{loc2}|{ctry2}".strip('|'),
                        evn2
                    }
                    if keys_target & keys_candidate:
                        fallback_names: List[str] = []
                        for col in ("CircuitShortName", "Location", "EventName", "OfficialEventName"):
                            val = _safe_str(e2.get(col))
                            if val:
                                fallback_names.append(val)
                        result_tuple = _try_event(y, r2, fallback_names)
                        if result_tuple:
                            winner_names = list(fallback_names)
                            break
                if result_tuple:
                    break

    if not result_tuple:
        raise HTTPException(status_code=404, detail="Track map not available for this event or circuit")

    data, source_year, source_round = result_tuple
    winner_info = _get_race_winner(source_year, source_round, winner_names)
    data["winner"] = winner_info
<<<<<<< HEAD

    # Store using the originally requested year/round, not the source (so lookup is stable)
    _track_map_cache_put(year, round_number, data)
    return data
=======
    return data


>>>>>>> 585c315a
<|MERGE_RESOLUTION|>--- conflicted
+++ resolved
@@ -1,23 +1,11 @@
-import json
 import os
-<<<<<<< HEAD
 import time
 from typing import Any, Dict, List, Tuple
-=======
-import re
-import threading
-import time
-from pathlib import Path
-from typing import Any, Dict, List
->>>>>>> 585c315a
 
 import fastf1
-import numpy as np
 import pandas as pd
 from fastapi import APIRouter, HTTPException
-from fastf1.ergast import Ergast, interface as ergast_interface
-
-from app.services.cache_utils import get_cache_dir
+import numpy as np
 
 # Ensure FastF1 cache is enabled (reuses same location as other routers)
 default_cache = "C:/Users/claud/.fastf1_cache" if os.name == "nt" else "/data/fastf1_cache"
@@ -27,7 +15,6 @@
 
 router = APIRouter(prefix="/f1", tags=["fastf1-tracks"])
 
-<<<<<<< HEAD
 # --- In-memory caches -------------------------------------------------------
 # Track list cache (keyed only by years range logic embedded here) could be added later.
 # Track map cache: (year, round_number) -> {"data": payload, "ts": epoch_seconds}
@@ -61,219 +48,57 @@
             _TRACK_MAP_CACHE.pop(oldest_key, None)
     _TRACK_MAP_CACHE[(year, rnd)] = {"data": data, "ts": time.time()}
 
-=======
-# Simple in-process cache for track list to avoid repeated schedule scans on cold start
-_TRACK_CACHE: dict[str, Any] | None = None
-_TRACK_CACHE_YEARS: str | None = None
-_TRACK_CACHE_LOCK = threading.Lock()
-_TRACK_CACHE_BUILDERS: dict[str, threading.Thread] = {}
-TRACK_CACHE_TTL_SECONDS = int(os.getenv("TRACK_CACHE_TTL_SECONDS", "86400"))
-TRACK_CACHE_DIR = get_cache_dir(__file__)
->>>>>>> 585c315a
-
-ERGAST_BASE_URL = os.getenv("ERGAST_BASE_URL", "https://api.jolpi.ca/ergast/f1")
-ergast_interface.BASE_URL = ERGAST_BASE_URL
-
-
-
-def _tracks_cache_path(years_env: str) -> Path:
-    slug = re.sub(r"[^0-9A-Za-z]+", "_", years_env) or "default"
-    return TRACK_CACHE_DIR / f"tracks_{slug}.json"
-
-
-def _load_tracks_from_disk(years_env: str) -> dict[str, Any] | None:
-    path = _tracks_cache_path(years_env)
-    if not path.exists():
-        return None
-    try:
-        payload = json.loads(path.read_text(encoding="utf-8"))
-    except Exception:
-        return None
-    if not isinstance(payload, dict):
-        return None
-    return payload
-
-
-def _save_tracks_to_disk(years_env: str, payload: dict[str, Any]) -> None:
-    path = _tracks_cache_path(years_env)
-    path.write_text(json.dumps(payload, ensure_ascii=False), encoding="utf-8")
-
-
-def _cache_is_fresh(cache: dict[str, Any]) -> bool:
-    if TRACK_CACHE_TTL_SECONDS <= 0:
-        return True
-    ts = cache.get("cached_at")
-    if not isinstance(ts, (int, float)):
-        return False
-    return (time.time() - ts) <= TRACK_CACHE_TTL_SECONDS
-
-
-def _parse_years(years_env: str) -> list[int]:
-    years: list[int] = []
-    try:
-        if "," in years_env:
-            years = [int(p) for p in years_env.split(",") if p.strip().isdigit()]
-        elif "-" in years_env:
-            a, b = years_env.split("-", 1)
-            ya, yb = int(a), int(b)
-            if ya > yb:
-                ya, yb = yb, ya
-            years = list(range(ya, yb + 1))
-        elif years_env:
-            years = [int(years_env)]
-    except Exception:
-        years = []
-    if not years:
-        years = list(range(2022, 2026))
-    years = [y for y in years if 2000 <= y <= 2100]
-    if not years:
-        years = [2024]
-    return years
-
-
-def _build_track_items(years: list[int]) -> List[Dict[str, Any]]:
+
+def _safe_str(val: Any) -> str:
+    return "" if val is None or (isinstance(val, float) and pd.isna(val)) else str(val)
+
+
+@router.get("/tracks")
+def list_tracks() -> List[Dict[str, Any]]:
+    """Return a unique list of tracks between 2018 and 2025.
+
+    Each item contains a representative (year, round) to query a track map later.
+    """
+    # Use a stable per-circuit key: CircuitShortName + Country
     seen_keys: dict[str, Dict[str, Any]] = {}
-    for year in years:
+    for year in range(2018, 2026):
         try:
             schedule = fastf1.get_event_schedule(year, include_testing=False)
         except Exception:
             continue
         if schedule is None or schedule.empty:
             continue
+
         for _, ev in schedule.iterrows():
             rnd = ev.get("RoundNumber")
-            if pd.isna(rnd):
+            if pd.isna(rnd) or int(rnd) <= 0:
                 continue
-            try:
-                rnd_int = int(rnd)
-            except Exception:
-                continue
-            if rnd_int <= 0:
-                continue
+            rnd = int(rnd)
             circuit = _safe_str(ev.get("CircuitShortName")) or _safe_str(ev.get("Location"))
             country = _safe_str(ev.get("Country"))
             if not circuit and not country:
-                key = f"{year}-{rnd_int}"
+                key = f"{year}-{rnd}"
             else:
                 key = f"{circuit}|{country}".strip('|')
+
+            # Build a display name that doesn't include the year
             display_name = circuit or (_safe_str(ev.get("EventName")) or key)
+
             prev = seen_keys.get(key)
-            if not prev or year > int(prev.get("year", 0)) or (year == int(prev.get("year", 0)) and rnd_int > int(prev.get("round", 0))):
+            # Keep the latest year/round for this circuit
+            if not prev or year > int(prev.get("year", 0)) or (year == int(prev.get("year", 0)) and rnd > int(prev.get("round", 0))):
                 seen_keys[key] = {
                     "key": key,
                     "name": display_name,
                     "year": year,
-                    "round": rnd_int,
+                    "round": rnd,
                     "country": country,
                     "location": _safe_str(ev.get("Location")),
                 }
+
     items = list(seen_keys.values())
+    # Sort by name for nicer UI
     items.sort(key=lambda x: (x.get("name") or ""))
-    return items
-
-
-def _background_refresh(years_env: str, years: list[int]) -> None:
-    try:
-        items = _build_track_items(years)
-    except Exception:
-        return
-    cache = {"items": items, "cached_at": time.time()}
-    with TRACK_CACHE_LOCK:
-        global _TRACK_CACHE, _TRACK_CACHE_YEARS
-        _TRACK_CACHE = cache
-        _TRACK_CACHE_YEARS = years_env
-        try:
-            _save_tracks_to_disk(years_env, cache)
-        except Exception:
-            pass
-
-
-def _trigger_async_refresh(years_env: str, years: list[int]) -> None:
-    with TRACK_CACHE_LOCK:
-        existing = _TRACK_CACHE_BUILDERS.get(years_env)
-        if existing and existing.is_alive():
-            return
-        thread = threading.Thread(target=_background_refresh, args=(years_env, years), daemon=True)
-        _TRACK_CACHE_BUILDERS[years_env] = thread
-        thread.start()
-
-def _safe_str(val: Any) -> str:
-    return "" if val is None or (isinstance(val, float) and pd.isna(val)) else str(val)
-
-
-def _ergast_to_dataframe(resp: Any) -> pd.DataFrame | None:
-    if resp is None:
-        return None
-    if isinstance(resp, pd.DataFrame):
-        return resp
-    content = getattr(resp, "content", None)
-    if not content:
-        return None
-    frames: list[pd.DataFrame] = []
-    for item in content:
-        if item is None:
-            continue
-        if isinstance(item, pd.DataFrame):
-            frames.append(item)
-        else:
-            try:
-                frames.append(pd.DataFrame(item))
-            except Exception:
-                continue
-    if not frames:
-        return None
-    if len(frames) == 1:
-        return frames[0].copy()
-    return pd.concat(frames, ignore_index=True, copy=False)
-
-
-@router.get("/tracks")
-def list_tracks() -> List[Dict[str, Any]]:
-    """Return a unique list of tracks for configured seasons.
-
-    Environment variable FASTF1_TRACK_YEARS can be like:
-      - "2019-2025" (inclusive range)
-      - "2022" (single year)
-      - "2018,2020,2024" (comma separated list)
-    Fallback default: 2022-2025.
-    Cached in-memory and persisted to disk until refresh or process restart.
-    """
-    global _TRACK_CACHE, _TRACK_CACHE_YEARS
-    years_env = os.getenv("FASTF1_TRACK_YEARS", "2022-2025").strip()
-    years = _parse_years(years_env)
-
-    cache = None
-    if _TRACK_CACHE is not None and _TRACK_CACHE_YEARS == years_env:
-        cache = _TRACK_CACHE
-    else:
-        cache = _load_tracks_from_disk(years_env)
-        if cache:
-            _TRACK_CACHE = cache
-            _TRACK_CACHE_YEARS = years_env
-
-    if cache:
-        if not _cache_is_fresh(cache):
-            _trigger_async_refresh(years_env, years)
-        return list(cache.get("items", []))
-
-    try:
-        items = _build_track_items(years)
-    except Exception as exc:
-        disk_cache = _load_tracks_from_disk(years_env)
-        if disk_cache:
-            _TRACK_CACHE = disk_cache
-            _TRACK_CACHE_YEARS = years_env
-            return list(disk_cache.get("items", []))
-        raise HTTPException(status_code=503, detail="Track list unavailable") from exc
-
-    cache = {"items": items, "cached_at": time.time()}
-    _TRACK_CACHE = cache
-    _TRACK_CACHE_YEARS = years_env
-    try:
-        _save_tracks_to_disk(years_env, cache)
-    except Exception:
-        pass
-
     return items
 
 
@@ -297,56 +122,178 @@
 
     def _build_from_session(ses) -> Dict[str, Any] | None:
         try:
+            # Preferred: use CircuitInfo centerline and corners (as shown in FastF1 docs)
             try:
                 ci = ses.get_circuit_info()
             except Exception:
                 ci = None
 
-            if ci is None:
-                try:
-                    ses.load(laps=False, telemetry=False, weather=False, messages=False)
-                    ci = ses.get_circuit_info()
-                except Exception:
-                    ci = None
-
-            if ci is None:
+            if ci is not None:
+                # Track rotation (degrees -> radians)
+                try:
+                    track_angle = float(getattr(ci, "rotation", 0.0)) / 180.0 * float(np.pi)
+                except Exception:
+                    track_angle = 0.0
+                center = None
+                # Try common attribute and method names
+                for attr in ("centerline", "center_line", "center"):
+                    try:
+                        df = getattr(ci, attr)
+                        if isinstance(df, pd.DataFrame) and not df.empty:
+                            center = df
+                            break
+                    except Exception:
+                        pass
+                if center is None and hasattr(ci, "get_centerline"):
+                    try:
+                        df = ci.get_centerline()
+                        if isinstance(df, pd.DataFrame) and not df.empty:
+                            center = df
+                    except Exception:
+                        center = None
+
+                if center is not None and {"X", "Y"}.issubset(set(center.columns)):
+                    cdf = center.copy()
+                    if "Distance" not in cdf.columns:
+                        dx = (cdf["X"].diff()**2 + cdf["Y"].diff()**2) ** 0.5
+                        cdf["Distance"] = dx.fillna(0).cumsum()
+                    track: List[Dict[str, Any]] = []
+                    zs = cdf["Z"] if "Z" in cdf.columns else pd.Series([None] * len(cdf))
+                    for x, y, z, d in zip(cdf["X"], cdf["Y"], zs, cdf["Distance"]):
+                        if pd.notna(x) and pd.notna(y):
+                            rx, ry = _rotate([float(x), float(y)], angle=track_angle)
+                            item = {"x": rx, "y": ry, "distance": float(d)}
+                            if z is not None and not (isinstance(z, float) and pd.isna(z)):
+                                try:
+                                    item["z"] = float(z)
+                                except Exception:
+                                    pass
+                            track.append(item)
+
+                    # Corners (if available)
+                    corners_out: List[Dict[str, Any]] = []
+                    corners_df = None
+                    try:
+                        df = getattr(ci, "corners")
+                        if isinstance(df, pd.DataFrame) and not df.empty:
+                            corners_df = df
+                    except Exception:
+                        corners_df = None
+                    if corners_df is not None and not corners_df.empty:
+                        # Use schema from FastF1 example
+                        offset_vector = [500.0, 0.0]
+                        for _, corner in corners_df.iterrows():
+                            try:
+                                num = corner.get("Number")
+                                letter = corner.get("Letter") if "Letter" in corners_df.columns else ""
+                                angle_deg = float(corner.get("Angle")) if "Angle" in corners_df.columns and pd.notna(corner.get("Angle")) else 0.0
+                                cx = float(corner.get("X"))
+                                cy = float(corner.get("Y"))
+                                name_val = corner.get("Name") if "Name" in corners_df.columns else corner.get("Description")
+                                corner_name = _safe_str(name_val)
+                                # Offset for readable label placement
+                                offset_angle = angle_deg / 180.0 * float(np.pi)
+                                offx, offy = _rotate(offset_vector, angle=offset_angle)
+                                text_x = cx + offx
+                                text_y = cy + offy
+                                # Rotate both label and track positions with track angle
+                                tx, ty = _rotate([text_x, text_y], angle=track_angle)
+                                px, py = _rotate([cx, cy], angle=track_angle)
+                                cnum = f"{int(num)}{str(letter) if letter is not None and not pd.isna(letter) else ''}" if num is not None and pd.notna(num) else ""
+                                corners_out.append({
+                                    "corner_number": cnum,
+                                    "corner_name": corner_name,
+                                    "text_position": [tx, ty],
+                                    "track_position": [px, py]
+                                })
+                            except Exception:
+                                continue
+
+                    return {"track": track, "corners": corners_out}
+
+            # If centerline is not available, try to load session data including telemetry for fallback
+            ses.load(laps=True, telemetry=True, weather=False, messages=False)
+
+            # Fallback: build from a fast lap's position data or telemetry
+            laps = ses.laps
+            if laps is None or laps.empty:
                 return None
-
-            try:
-                track_angle = float(getattr(ci, "rotation", 0.0)) / 180.0 * float(np.pi)
-            except Exception:
-                track_angle = 0.0
-
-            center = None
-            for attr in ("centerline", "center_line", "center"):
-                try:
-                    df = getattr(ci, attr)
-                    if isinstance(df, pd.DataFrame) and not df.empty:
-                        center = df
-                        break
+            # Pick the fastest valid lap
+            try:
+                fastest = laps.pick_fastest()
+            except Exception:
+                fastest = None
+            if fastest is None or fastest.empty:
+                # fallback: take the first complete timed lap
+                timed = laps.dropna(subset=["LapTime"])
+                if timed is None or timed.empty:
+                    return None
+                fastest = timed.iloc[0]
+
+            # Use high-resolution position data (includes X, Y, Z)
+            pos = fastest.get_pos_data()
+            if pos is None or pos.empty:
+                # Fallback to telemetry if pos data is unavailable for this event
+                tel = fastest.get_telemetry()
+                if tel is None or tel.empty:
+                    return None
+                if hasattr(tel, "add_distance"):
+                    try:
+                        tel = tel.add_distance()
+                    except Exception:
+                        pass
+                # Ensure columns exist
+                if not {"X", "Y"}.issubset(set(tel.columns)):
+                    return None
+                # Rotation
+                try:
+                    ci2 = ses.get_circuit_info()
+                    track_angle2 = float(getattr(ci2, "rotation", 0.0)) / 180.0 * float(np.pi)
+                except Exception:
+                    track_angle2 = 0.0
+                # Compute distance if missing
+                if "Distance" not in tel.columns:
+                    dx = (tel["X"].diff()**2 + tel["Y"].diff()**2) ** 0.5
+                    tel = tel.copy()
+                    tel["Distance"] = dx.fillna(0).cumsum()
+                # Build simple track
+                track = []
+                for x, y, d in zip(tel["X"], tel["Y"], tel["Distance"]):
+                    if pd.notna(x) and pd.notna(y):
+                        rx, ry = _rotate([float(x), float(y)], angle=track_angle2)
+                        track.append({"x": rx, "y": ry, "distance": float(d)})
+                return {"track": track, "corners": []}
+            # add distance if method exists
+            if hasattr(pos, "add_distance"):
+                try:
+                    pos = pos.add_distance()
                 except Exception:
                     pass
-            if center is None and hasattr(ci, "get_centerline"):
-                try:
-                    df = ci.get_centerline()
-                    if isinstance(df, pd.DataFrame) and not df.empty:
-                        center = df
-                except Exception:
-                    center = None
-
-            if center is None or not {"X", "Y"}.issubset(set(center.columns)):
+
+            # Ensure at least X and Y exist; Z is optional
+            cols = set(pos.columns)
+            if not {"X", "Y"}.issubset(cols):
                 return None
 
-            cdf = center.copy()
-            if "Distance" not in cdf.columns:
-                dx = (cdf["X"].diff()**2 + cdf["Y"].diff()**2) ** 0.5
-                cdf["Distance"] = dx.fillna(0).cumsum()
-
-            track: List[Dict[str, Any]] = []
-            zs = cdf["Z"] if "Z" in cdf.columns else pd.Series([None] * len(cdf))
-            for x, y, z, d in zip(cdf["X"], cdf["Y"], zs, cdf["Distance"]):
+            # Rotation
+            try:
+                ci3 = ses.get_circuit_info()
+                track_angle3 = float(getattr(ci3, "rotation", 0.0)) / 180.0 * float(np.pi)
+            except Exception:
+                track_angle3 = 0.0
+
+            # Compute distance if missing
+            if "Distance" not in pos.columns:
+                dx = (pos["X"].diff()**2 + pos["Y"].diff()**2) ** 0.5
+                pos = pos.copy()
+                pos["Distance"] = dx.fillna(0).cumsum()
+
+            # Build track array with optional Z
+            zs = pos["Z"] if "Z" in pos.columns else pd.Series([None] * len(pos))
+            track = []
+            for x, y, z, d in zip(pos["X"], pos["Y"], zs, pos["Distance"]):
                 if pd.notna(x) and pd.notna(y):
-                    rx, ry = _rotate([float(x), float(y)], angle=track_angle)
+                    rx, ry = _rotate([float(x), float(y)], angle=track_angle3)
                     item = {"x": rx, "y": ry, "distance": float(d)}
                     if z is not None and not (isinstance(z, float) and pd.isna(z)):
                         try:
@@ -355,42 +302,8 @@
                             pass
                     track.append(item)
 
-            corners_out: List[Dict[str, Any]] = []
-            corners_df = None
-            try:
-                df = getattr(ci, "corners")
-                if isinstance(df, pd.DataFrame) and not df.empty:
-                    corners_df = df
-            except Exception:
-                corners_df = None
-            if corners_df is not None and not corners_df.empty:
-                offset_vector = [500.0, 0.0]
-                for _, corner in corners_df.iterrows():
-                    try:
-                        num = corner.get("Number")
-                        letter = corner.get("Letter") if "Letter" in corners_df.columns else ""
-                        angle_deg = float(corner.get("Angle")) if "Angle" in corners_df.columns and pd.notna(corner.get("Angle")) else 0.0
-                        cx = float(corner.get("X"))
-                        cy = float(corner.get("Y"))
-                        name_val = corner.get("Name") if "Name" in corners_df.columns else corner.get("Description")
-                        corner_name = _safe_str(name_val)
-                        offset_angle = angle_deg / 180.0 * float(np.pi)
-                        offx, offy = _rotate(offset_vector, angle=offset_angle)
-                        text_x = cx + offx
-                        text_y = cy + offy
-                        tx, ty = _rotate([text_x, text_y], angle=track_angle)
-                        px, py = _rotate([cx, cy], angle=track_angle)
-                        cnum = f"{int(num)}{str(letter) if letter is not None and not pd.isna(letter) else ''}" if num is not None and pd.notna(num) else ""
-                        corners_out.append({
-                            "corner_number": cnum,
-                            "corner_name": corner_name,
-                            "text_position": [tx, ty],
-                            "track_position": [px, py]
-                        })
-                    except Exception:
-                        continue
-
-            return {"track": track, "corners": corners_out}
+            # Corners enhancement can be added later; for now keep empty list
+            return {"track": track, "corners": []}
         except Exception:
             return None
 
@@ -441,56 +354,61 @@
         return None
 
     def _get_race_winner(y: int, r: int, names: List[str] | None = None) -> Dict[str, Any] | None:
-        if r is None or pd.isna(r):
-            return None
-        try:
-            ergast = Ergast()
-            resp = ergast.get_race_results(season=int(y), round=int(r))
-        except Exception:
-            resp = None
-        df = _ergast_to_dataframe(resp)
-        if df is None or df.empty:
-            return None
-
-        df = df.copy()
-        winner_row = None
-        if "position" in df.columns:
-            df["position"] = pd.to_numeric(df["position"], errors="coerce")
-            pos_match = df[df["position"] == 1]
-            if pos_match is not None and not pos_match.empty:
-                winner_row = pos_match.iloc[0]
-        if winner_row is None:
-            winner_row = df.iloc[0]
-
-        given = _safe_str(winner_row.get("driverGivenName"))
-        family = _safe_str(winner_row.get("driverFamilyName"))
-        driver = " ".join(part for part in [given, family] if part).strip()
-        if not driver:
-            driver = _safe_str(winner_row.get("driverFullName")) or _safe_str(winner_row.get("driverSurname")) or _safe_str(winner_row.get("driverId"))
-
-        team = _safe_str(winner_row.get("constructorName")) or _safe_str(winner_row.get("ConstructorName"))
-        code = _safe_str(winner_row.get("driverCode")) or _safe_str(winner_row.get("driverId"))
-        event_name = _safe_str(winner_row.get("raceName"))
-        if not event_name and names:
-            event_name = next((nm for nm in names if nm), "")
-
-        try:
-            year_val = int(winner_row.get("season", y))
-        except Exception:
-            year_val = y
-        try:
-            round_val = int(winner_row.get("round", r))
-        except Exception:
-            round_val = r
-
-        return {
-            "year": year_val,
-            "round": round_val,
-            "driver": driver or code,
-            "team": team,
-            "code": code,
-            "event": event_name,
-        }
+        identifiers: List[Any] = []
+        if r is not None and not pd.isna(r):
+            identifiers.append(r)
+        if names:
+            identifiers.extend([nm for nm in names if nm])
+
+        seen: set[Any] = set()
+        for identifier in identifiers:
+            if identifier in seen:
+                continue
+            seen.add(identifier)
+            try:
+                ses_race = fastf1.get_session(y, identifier, "R")
+            except Exception:
+                continue
+            try:
+                ses_race.load(laps=False, telemetry=False, weather=False, messages=False)
+            except Exception:
+                continue
+            results = getattr(ses_race, "results", None)
+            if results is None or results.empty:
+                continue
+
+            winner = results.iloc[0]
+            driver = _safe_str(winner.get("FullName")) or _safe_str(winner.get("BroadcastName")) or _safe_str(winner.get("Driver")) or _safe_str(winner.get("DriverNumber"))
+            team = _safe_str(winner.get("TeamName")) or _safe_str(winner.get("ConstructorName"))
+            code = _safe_str(winner.get("Abbreviation")) or _safe_str(winner.get("DriverNumber"))
+
+            event = getattr(ses_race, "event", None)
+            if event is not None:
+                try:
+                    year_val = int(getattr(event, "year", y) or y)
+                except Exception:
+                    year_val = y
+                round_candidate = getattr(event, "RoundNumber", None) or getattr(event, "round", None)
+                try:
+                    round_val = int(round_candidate) if round_candidate is not None and not pd.isna(round_candidate) else r
+                except Exception:
+                    round_val = r
+                event_name = _safe_str(getattr(event, "EventName", ""))
+            else:
+                year_val = y
+                round_val = r
+                event_name = ""
+
+            return {
+                "year": year_val,
+                "round": round_val,
+                "driver": driver,
+                "team": team,
+                "code": code,
+                "event": event_name,
+            }
+
+        return None
 
     # Build candidate names for this round (venue/circuit/event), improves odds vs round number only
     name_candidates: List[str] = []
@@ -576,13 +494,7 @@
     data, source_year, source_round = result_tuple
     winner_info = _get_race_winner(source_year, source_round, winner_names)
     data["winner"] = winner_info
-<<<<<<< HEAD
 
     # Store using the originally requested year/round, not the source (so lookup is stable)
     _track_map_cache_put(year, round_number, data)
-    return data
-=======
-    return data
-
-
->>>>>>> 585c315a
+    return data