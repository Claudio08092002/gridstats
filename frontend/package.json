{
  "name": "gridstats",
<<<<<<< HEAD
  "version": "1.1.0",
=======
  "version": "1.1.1",
>>>>>>> b943523c
  "scripts": {
    "ng": "ng",
    "start": "ng serve",
    "build": "ng build",
    "test": "ng test"
  },
  "prettier": {
    "printWidth": 100,
    "singleQuote": true,
    "overrides": [
      {
        "files": "*.html",
        "options": {
          "parser": "angular"
        }
      }
    ]
  },
  "private": true,
  "dependencies": {
    "@angular/common": "^20.3.0",
    "@angular/compiler": "^20.3.0",
    "@angular/core": "^20.3.0",
    "@angular/forms": "^20.3.0",
    "@angular/platform-browser": "^20.3.0",
    "@angular/platform-server": "^20.3.0",
    "@angular/router": "^20.3.0",
    "@angular/ssr": "^20.3.2",
    "d3": "^7.9.0",
    "chart.js": "^4.5.0",
    "express": "^5.1.0",
    "rxjs": "~7.8.0",
    "tslib": "^2.3.0",
    "zone.js": "^0.15.1"
  },
  "devDependencies": {
    "@angular/build": "^20.3.2",
    "@angular/cli": "^20.3.2",
    "@angular/compiler-cli": "^20.3.0",
    "@types/express": "^5.0.1",
    "@types/jasmine": "~5.1.0",
    "@types/node": "^20.17.19",
    "jasmine-core": "~5.9.0",
    "karma": "~6.4.0",
    "karma-chrome-launcher": "~3.2.0",
    "karma-coverage": "~2.2.0",
    "karma-jasmine": "~5.1.0",
    "karma-jasmine-html-reporter": "~2.1.0",
    "typescript": "~5.9.2"
  }
}<|MERGE_RESOLUTION|>--- conflicted
+++ resolved
@@ -1,10 +1,6 @@
 {
   "name": "gridstats",
-<<<<<<< HEAD
-  "version": "1.1.0",
-=======
   "version": "1.1.1",
->>>>>>> b943523c
   "scripts": {
     "ng": "ng",
     "start": "ng serve",
